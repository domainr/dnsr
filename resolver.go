--- conflicted
+++ resolved
@@ -75,10 +75,6 @@
 	}
 }
 
-<<<<<<< HEAD
-
-=======
->>>>>>> 45be6553
 // Resolver implements a primitive, non-recursive, caching DNS resolver.
 type Resolver struct {
 	dialer   ContextDialer
